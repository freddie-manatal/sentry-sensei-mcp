--- conflicted
+++ resolved
@@ -1,10 +1,6 @@
 {
   "name": "@freddie-manatal/sentry-sensei-mcp",
-<<<<<<< HEAD
-  "version": "1.0.0-alpha.1",
-=======
   "version": "1.0.0",
->>>>>>> 0450858a
   "description": "MCP server for generating Sentry error reports with JIRA integration",
   "main": "src/index.js",
   "repository": {
